--- conflicted
+++ resolved
@@ -1046,8 +1046,7 @@
         GlobalOnErrorHandler.callErrorHandler(error);
     }
 
-<<<<<<< HEAD
-    this.rtc.onIncommingCall(jingleSession);
+    this.rtc.initializeDataChannels(jingleSession.peerconnection);
     // Add local tracks to the session
     try {
         jingleSession.addLocalTracks(this.getLocalTracks()).then(() => {
@@ -1069,59 +1068,6 @@
     } catch(e) {
         GlobalOnErrorHandler.callErrorHandler(e);
         logger.error(e);
-=======
-    this.rtc.initializeDataChannels(jingleSession.peerconnection);
-    // Add local Tracks to the ChatRoom
-    this.rtc.localTracks.forEach(function(localTrack) {
-        var ssrcInfo = null;
-        /**
-         * We don't do this for Firefox because, on Firefox, we keep the
-         *  stream in the peer connection and just set 'enabled' on the
-         *  track to false (see JitsiLocalTrack::_setMute).  This means
-         *  that if we generated an ssrc here and set it in the cache, it
-         *  would clash with the one firefox generates (since, unlike chrome,
-         *  the stream is still attached to the peer connection) and causes
-         *  problems between sdp-interop and trying to keep the ssrcs
-         *  consistent
-         */
-        if(localTrack.isVideoTrack() && localTrack.isMuted() && !RTCBrowserType.isFirefox()) {
-            /**
-             * Handles issues when the stream is added before the peerconnection
-             * is created. The peerconnection is created when second participant
-             * enters the call. In that use case the track doesn't have
-             * information about it's ssrcs and no jingle packets are sent. That
-             * can cause inconsistent behavior later.
-             *
-             * For example:
-             * If we mute the stream and than second participant enter it's
-             * remote SDP won't include that track. On unmute we are not sending
-             * any jingle packets which will brake the unmute.
-             *
-             * In order to solve issues like the above one here we have to
-             * generate the ssrc information for the track .
-             */
-            localTrack._setSSRC(
-                this.room.generateNewStreamSSRCInfo());
-            ssrcInfo = {
-                mtype: localTrack.getType(),
-                type: "addMuted",
-                ssrc: localTrack.ssrc,
-                msid: localTrack.initialMSID
-            };
-        }
-        try {
-            this.room.addStream(
-                localTrack.getOriginalStream(), function () {}, function () {},
-                ssrcInfo, true);
-        } catch(e) {
-            GlobalOnErrorHandler.callErrorHandler(e);
-            logger.error(e);
-        }
-    }.bind(this));
-    // Generate the 'recvonly' SSRC in case there are no video tracks
-    if (!this.getLocalTracks(MediaType.VIDEO).length) {
-        this.room.generateRecvonlySsrc();
->>>>>>> fc877383
     }
 };
 
